--- conflicted
+++ resolved
@@ -171,20 +171,13 @@
 			end
 
 			it "can fetch the video status of the first video source" do
-<<<<<<< HEAD
-				pending "this currently just 404s, despite being documented in the API docs" do
-=======
 				pending "access to a test camera on which this is actually implemented" do
->>>>>>> 509b3d40
 					@camera.video_status.should be_true()
 				end
 			end
 
-<<<<<<< HEAD
 			it "can fetch a bitmap image from the default camera at the default resolution"
 
-=======
->>>>>>> 509b3d40
 		end
 
 	end
